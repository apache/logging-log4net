--- conflicted
+++ resolved
@@ -15,7 +15,10 @@
   ~ See the License for the specific language governing permissions and
   ~ limitations under the License.
   -->
-<project xmlns="http://maven.apache.org/POM/4.0.0" xmlns:xsi="http://www.w3.org/2001/XMLSchema-instance" child.project.url.inherit.append.path="false" xsi:schemaLocation="http://maven.apache.org/POM/4.0.0 http://maven.apache.org/maven-v4_0_0.xsd">
+<project xmlns:xsi="http://www.w3.org/2001/XMLSchema-instance" xmlns="http://maven.apache.org/POM/4.0.0"
+         child.project.url.inherit.append.path="false"
+         xsi:schemaLocation="http://maven.apache.org/POM/4.0.0 http://maven.apache.org/maven-v4_0_0.xsd">
+
   <modelVersion>4.0.0</modelVersion>
 
   <parent>
@@ -24,21 +27,19 @@
     <version>11.0.0</version>
   </parent>
 
+  <packaging>pom</packaging>
   <groupId>org.apache.logging.log4net</groupId>
   <artifactId>apache-log4net</artifactId>
   <version>${revision}</version>
   <packaging>pom</packaging>
-<<<<<<< HEAD
 
-=======
-  <version>3.0.4</version>
->>>>>>> 0f8b41c0
   <name>Apache log4net</name>
   <description>Logging framework for Microsoft .NET Framework.</description>
   <url>https://logging.apache.org/log4net</url>
   <inceptionYear>2004</inceptionYear>
 
-  <scm child.scm.connection.inherit.append.path="false" child.scm.developerConnection.inherit.append.path="false" child.scm.url.inherit.append.path="false">
+  <scm child.scm.connection.inherit.append.path="false" child.scm.developerConnection.inherit.append.path="false"
+       child.scm.url.inherit.append.path="false">
     <connection>scm:git:https://github.com/apache/logging-log4net</connection>
     <developerConnection>scm:git:https://github.com/apache/logging-log4net</developerConnection>
     <url>https://github.com/apache/logging-log4net</url>
@@ -48,6 +49,16 @@
     <system>GitHub Issues</system>
     <url>https://github.com/apache/logging-log4net/issues</url>
   </issueManagement>
+
+  <mailingLists>
+    <mailingList>
+      <name>logging commits: all git commits of the logging projects including log4net</name>
+      <subscribe>commits-subscribe@logging.apache.org</subscribe>
+      <unsubscribe>commits-unsubscribe@logging.apache.org</unsubscribe>
+      <post>Read-Only List</post>
+      <archive>https://mail-archives.apache.org/mod_mbox/logging-commits/</archive>
+    </mailingList>
+  </mailingLists>
 
   <ciManagement>
     <system>GitHub Actions</system>
@@ -173,8 +184,6 @@
           <excludesFile>${basedir}/rat.excludesFile</excludesFile>
         </configuration>
       </plugin>
-
     </plugins>
   </build>
-
 </project>