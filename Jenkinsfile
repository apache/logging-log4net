/*
 * Licensed to the Apache Software Foundation (ASF) under one
 * or more contributor license agreements.  See the NOTICE file
 * distributed with this work for additional information
 * regarding copyright ownership.  The ASF licenses this file
 * to you under the Apache License, Version 2.0 (the
 * "License"); you may not use this file except in compliance
 * with the License.  You may obtain a copy of the License at
 *
 *     http://www.apache.org/licenses/LICENSE-2.0
 *
 * Unless required by applicable law or agreed to in writing,
 * software distributed under the License is distributed on an
 * "AS IS" BASIS, WITHOUT WARRANTIES OR CONDITIONS OF ANY
 * KIND, either express or implied.  See the License for the
 * specific language governing permissions and limitations
 * under the License.
 */

pipeline {
	options {
		timeout(time: 4, unit: 'HOURS')
		buildDiscarder(logRotator(numToKeepStr: '3'))
		skipDefaultCheckout()
		disableConcurrentBuilds()
	}
	agent {
		label 'ubuntu'
	}
	stages {
		// prepare node for builds
		stage('checkout') {
			steps {
				deleteDir()
				checkout scm
			}
		}

		// builds
		stage('build netstandard-1.3') {
			steps {
				script {
					checkout scm
					def builder_dir = "buildtools/docker/builder-netstandard-1.3"

					// calculate args required to build the docker container
					def JENKINS_UID = sh (
						script: "stat -c \"%u\" $builder_dir",
						returnStdout: true
					).trim()
					def JENKINS_GID = sh (
						script: "stat -c \"%g\" $builder_dir",
						returnStdout: true
					).trim()

					// build docker container
					def builder = docker.build 'builder-netstandard:latest', "--file $builder_dir/Dockerfile --build-arg JENKINS_UID=$JENKINS_UID --build-arg JENKINS_GID=$JENKINS_GID $builder_dir"

					// run docker container
					builder.inside {
						// compile
						sh "nant compile-netstandard-1.3"
						stash includes: 'bin/**/*.*', name: 'netstandard-1.3-assemblies'

						// test
<<<<<<< HEAD
						sh "nant -buildfile:tests/nant.build runtests-netstandard-1.3"
						stash includes: '**/*.trx', name: 'netstandard-1.3-testresults'
						stash includes: '**/*.log', name: 'netstandard-1.3-testlogs'
=======
						sh 'cd netstandard/log4net.tests && dotnet test'
>>>>>>> 24a9c08d
					}
				}
			}
		}
		stage('build net-2.0') {
			agent { label 'Windows' }
			environment {
				NANT_BIN = 'F:\\jenkins\\tools\\nant\\nant-0.92\\bin\\NAnt.exe'
			}
			steps {
				deleteDir()
				checkout scm
				bat "${NANT_BIN} -t:net-2.0 -buildfile:log4net.build compile-net-2.0"
				stash includes: 'bin/**/*.*', name: 'net-2.0-assemblies'
				bat "${NANT_BIN} -t:net-2.0 -buildfile:tests/nant.build runtests-net-2.0"
				stash includes: 'tests/bin/**/*.nunit.xml', name: 'net-2.0-testresults'
			}
		}
		stage('build net-3.5') {
			agent { label 'Windows' }
			environment {
				NANT_BIN = 'F:\\jenkins\\tools\\nant\\nant-0.92\\bin\\NAnt.exe'
			}
			steps {
				deleteDir()
				checkout scm
				bat "${NANT_BIN} -t:net-3.5 -buildfile:log4net.build compile-net-3.5"
				stash includes: 'bin/**/*.*', name: 'net-3.5-assemblies'
				bat "${NANT_BIN} -t:net-3.5 -buildfile:tests/nant.build runtests-net-3.5"
				stash includes: 'tests/bin/**/*.nunit.xml', name: 'net-3.5-testresults'
			}
		}
		stage('build net-3.5-cp') {
			agent { label 'Windows' }
			environment {
				NANT_BIN = 'F:\\jenkins\\tools\\nant\\nant-0.92\\bin\\NAnt.exe'
			}
			steps {
				deleteDir()
				checkout scm
				bat "${NANT_BIN} -t:net-3.5 -buildfile:log4net.build compile-net-3.5-cp"
				stash includes: 'bin/**/*.*', name: 'net-3.5-cp-assemblies'
				bat "${NANT_BIN} -t:net-3.5 -buildfile:tests/nant.build runtests-net-3.5-cp"
				stash includes: 'tests/bin/**/*.nunit.xml', name: 'net-3.5-cp-testresults'
			}
		}
		stage('build net-4.0') {
			agent { label 'Windows' }
			environment {
				NANT_BIN = 'F:\\jenkins\\tools\\nant\\nant-0.92\\bin\\NAnt.exe'
			}
			steps {
				deleteDir()
				checkout scm
				bat "${NANT_BIN} -t:net-4.0 -buildfile:log4net.build compile-net-4.0"
				stash includes: 'bin/**/*.*', name: 'net-4.0-assemblies'
				bat "${NANT_BIN} -t:net-4.0 -buildfile:tests/nant.build runtests-net-4.0"
				stash includes: 'tests/bin/**/*.nunit.xml', name: 'net-4.0-testresults'
			}
		}
		stage('build net-4.0-cp') {
			agent { label 'Windows' }
			environment {
				NANT_BIN = 'F:\\jenkins\\tools\\nant\\nant-0.92\\bin\\NAnt.exe'
			}
			steps {
				deleteDir()
				checkout scm
				bat "${NANT_BIN} -t:net-4.0 -buildfile:log4net.build compile-net-4.0-cp"
				stash includes: 'bin/**/*.*', name: 'net-4.0-cp-assemblies'
				bat "${NANT_BIN} -t:net-4.0 -buildfile:tests/nant.build runtests-net-4.0-cp"
				stash includes: 'tests/bin/**/*.nunit.xml', name: 'net-4.0-cp-testresults'
			}
		}
		stage('build net-4.5') {
			agent { label 'Windows' }
			environment {
				NANT_BIN = 'F:\\jenkins\\tools\\nant\\nant-0.92\\bin\\NAnt.exe'
			}
			steps {
				deleteDir()
				checkout scm
				bat "${NANT_BIN} -t:net-4.0 -buildfile:log4net.build compile-net-4.5"
				stash includes: 'bin/**/*.*', name: 'net-4.5-assemblies'
				bat "${NANT_BIN} -t:net-4.0 -buildfile:tests/nant.build runtests-net-4.5"
				stash includes: 'tests/bin/**/*.nunit.xml', name: 'net-4.5-testresults'
			}
		}
		stage('build mono-2.0') {
			agent {
				dockerfile {
					dir 'buildtools/docker/builder-mono-2.0'
					args '-v /etc/localtime:/etc/localtime:ro'
					reuseNode true
				}
			}
			steps {
				sh "rm -rf bin/ tests/"
				checkout scm
				sh "nant -t:mono-2.0 -buildfile:log4net.build compile-mono-2.0"
				stash includes: 'bin/**/*.*', name: 'mono-2.0-assemblies'
				sh "nant -t:mono-2.0 -buildfile:tests/nant.build runtests-mono-2.0"
				stash includes: 'tests/bin/**/*.nunit.xml', name: 'mono-2.0-testresults'
			}
		}
		stage('build mono-3.5') {
			agent {
				dockerfile {
					dir 'buildtools/docker/builder-mono-3.5'
					args '-v /etc/localtime:/etc/localtime:ro'
					reuseNode true
				}
			}
			steps {
				sh "rm -rf bin/ tests/"
				checkout scm
				sh "nant -t:mono-3.5 -buildfile:log4net.build compile-mono-3.5"
				stash includes: 'bin/**/*.*', name: 'mono-3.5-assemblies'
				sh "nant -t:mono-3.5 -buildfile:tests/nant.build runtests-mono-3.5"
				stash includes: 'tests/bin/**/*.nunit.xml', name: 'mono-3.5-testresults'
			}
		}
		stage('build mono-4.0') {
			agent {
				dockerfile {
					dir 'buildtools/docker/builder-mono-4.0'
					args '-v /etc/localtime:/etc/localtime:ro'
					reuseNode true
				}
			}
			steps {
				sh "rm -rf bin/ tests/"
				checkout scm
				sh "nant -t:mono-4.0 -buildfile:log4net.build compile-mono-4.0"
				stash includes: 'bin/**/*.*', name: 'mono-4.0-assemblies'
				sh "nant -t:mono-4.0 -buildfile:tests/nant.build runtests-mono-4.0"
				stash includes: 'tests/bin/**/*.nunit.xml', name: 'mono-4.0-testresults'
			}
		}
		stage('build site') {
			agent { label 'Windows' }
			tools {
				maven 'Maven 3.3.9 (Windows)'
				jdk 'JDK 1.8 (latest)'
			}
			environment {
				NANT_BIN = 'F:\\jenkins\\tools\\nant\\nant-0.92\\bin\\NAnt.exe'
			}
			steps {
				deleteDir()
				checkout scm
				bat "${NANT_BIN} -buildfile:log4net.build generate-site"
				stash includes: 'target/site/**/*.*', name: 'site'
			}
		}

		// prepare package
		stage('prepare package') {
			steps {
				// assemble package by unstashing components
				dir('package') {
					// unstash assemblies
					unstash 'net-3.5-assemblies'
					unstash 'net-3.5-cp-assemblies'
					unstash 'net-4.0-assemblies'
					unstash 'net-4.0-cp-assemblies'
					unstash 'net-4.5-assemblies'
					unstash 'mono-2.0-assemblies'
					unstash 'mono-3.5-assemblies'
					unstash 'mono-4.0-assemblies'
					unstash 'netstandard-1.3-assemblies'

					// unstash test results
					unstash 'net-3.5-testresults'
					unstash 'net-3.5-cp-testresults'
					unstash 'net-4.0-testresults'
					unstash 'net-4.0-cp-testresults'
					unstash 'net-4.5-testresults'
					unstash 'mono-2.0-testresults'
					unstash 'mono-3.5-testresults'
					unstash 'mono-4.0-testresults'
					unstash 'netstandard-1.3-testresults'
					unstash 'netstandard-1.3-testlogs'

					// unstash site
					unstash 'site'
				}

				// move site
				sh 'mv package/target/site/ package/site/'
				sh 'rmdir -p --ignore-fail-on-non-empty package/target'

				// record git status into the package
				sh 'git log -1 > package/git.commit'

				// archive package
				archive 'package/**/*.*'
			}
		}

		// archive the tests (this also checks if tests failed; if that's the case this stage should fail)
		stage('check test results') {
			steps {
				// record test results
				step([
					$class        : 'XUnitBuilder',
					thresholds    : [
						[
							$class: 'FailedThreshold', unstableThreshold: '1'
						]
					],
					tools         : [
						[
							$class               : 'NUnitJunitHudsonTestType',
							deleteOutputFiles    : false,
							failIfNotNew         : true,
							pattern              : 'package/tests/bin/**/*.nunit.xml',
							skipNoTestFiles      : true,
							stopProcessingIfError: true
						],
						[
							$class               : 'MSTestJunitHudsonTestType',
							deleteOutputFiles    : false,
							failIfNotNew         : true,
							pattern              : 'package/**/*.trx',
							skipNoTestFiles      : true,
							stopProcessingIfError: true
						]
					]
				])
			}
		}

		stage('publish site') {
			when {
				branch 'master'
			}
			steps {
				echo 'This is a placeholder for the deployment of the site'
			}
		}
	}
	post {
		failure {
			// TODO: change this to dev@
			step([$class: 'Mailer', notifyEveryUnstableBuild: false, recipients: 'notifications@logging.apache.org'])
		}
	}
}<|MERGE_RESOLUTION|>--- conflicted
+++ resolved
@@ -63,13 +63,9 @@
 						stash includes: 'bin/**/*.*', name: 'netstandard-1.3-assemblies'
 
 						// test
-<<<<<<< HEAD
 						sh "nant -buildfile:tests/nant.build runtests-netstandard-1.3"
 						stash includes: '**/*.trx', name: 'netstandard-1.3-testresults'
 						stash includes: '**/*.log', name: 'netstandard-1.3-testlogs'
-=======
-						sh 'cd netstandard/log4net.tests && dotnet test'
->>>>>>> 24a9c08d
 					}
 				}
 			}
