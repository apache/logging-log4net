﻿<Project Sdk="Microsoft.NET.Sdk">
  <PropertyGroup>
    <TargetFrameworks>net462;net8.0</TargetFrameworks>
    <NoWarn>NETSDK1138;CS1701</NoWarn>
    <ProjectType>Local</ProjectType>
    <DefaultClientScript>JScript</DefaultClientScript>
    <DefaultHTMLPageLayout>Grid</DefaultHTMLPageLayout>
    <DefaultTargetSchema>IE50</DefaultTargetSchema>
    <DelaySign>false</DelaySign>
    <OutputType>Library</OutputType>
    <PublishUrl>publish\</PublishUrl>
    <Install>true</Install>
    <InstallFrom>Disk</InstallFrom>
    <UpdateEnabled>false</UpdateEnabled>
    <UpdateMode>Foreground</UpdateMode>
    <UpdateInterval>7</UpdateInterval>
    <UpdateIntervalUnits>Days</UpdateIntervalUnits>
    <UpdatePeriodically>false</UpdatePeriodically>
    <UpdateRequired>false</UpdateRequired>
    <MapFileExtensions>true</MapFileExtensions>
    <ApplicationRevision>0</ApplicationRevision>
    <IsWebBootstrapper>false</IsWebBootstrapper>
    <UseApplicationTrust>false</UseApplicationTrust>
    <BootstrapperEnabled>true</BootstrapperEnabled>
    <GenerateAssemblyInfo>false</GenerateAssemblyInfo>
    <OutputPath>bin\$(Configuration)</OutputPath>
    <Configurations>Debug;Release</Configurations>
    <Platforms>AnyCPU</Platforms>
    <Deterministic>true</Deterministic>
    <!-- suppress analyzer mismatch warning -->
    <NoWarn>CS8032</NoWarn>
  </PropertyGroup>
  <PropertyGroup>
    <BaseAddress>285212672</BaseAddress>
    <FileAlignment>4096</FileAlignment>
    <RegisterForComInterop>false</RegisterForComInterop>
    <RemoveIntegerChecks>false</RemoveIntegerChecks>
  </PropertyGroup>
  <PropertyGroup Condition=" '$(Configuration)'=='Debug' ">
    <DefineConstants>TRACE;DEBUG;$(DefineConstants)</DefineConstants>
  </PropertyGroup>
  <PropertyGroup Condition=" '$(Configuration)'=='Release' ">
    <DefineConstants>TRACE;DEBUG;$(DefineConstants)</DefineConstants>
    <DebugType>none</DebugType>
  </PropertyGroup>
  <ItemGroup>
    <Service Include="{82A7F48D-3B50-4B1E-B82E-3ADA8210C358}" />
  </ItemGroup>
  <ItemGroup>
    <ProjectReference Include="..\log4net\log4net.csproj" />
  </ItemGroup>
  <ItemGroup>
    <PackageReference Include="Microsoft.Net.Compilers.Toolset" Version="4.9.2">
      <PrivateAssets>all</PrivateAssets>
      <IncludeAssets>runtime; build; native; contentfiles; analyzers; buildtransitive</IncludeAssets>
    </PackageReference>
    <PackageReference Include="NUnit" Version="3.14.0" />
<<<<<<< HEAD
    <PackageReference Include="NExpect" Version="1.0.273" />
    <PackageReference Include="NUnit3TestAdapter" Version="3.17.0" />
=======
>>>>>>> 04e14cd8
    <PackageReference Include="Quackers.TestLogger" Version="1.0.24" />
  </ItemGroup>
  <ItemGroup Condition="'$(TargetFramework)'=='net462'">
    <Reference Include="System.Configuration" />
    <Reference Include="System.Runtime.Remoting" />
  </ItemGroup>
<<<<<<< HEAD
  <ItemGroup Condition="'$(TargetFramework)'=='netcoreapp1.0'">
    <PackageReference Include="Microsoft.NET.Test.Sdk" Version="16.11.0" />
  </ItemGroup>
  <ItemGroup Condition="'$(TargetFramework)'=='netcoreapp2.1'">
    <PackageReference Include="Microsoft.NET.Test.Sdk" Version="16.11.0" />
  </ItemGroup>
  <ItemGroup Condition="'$(TargetFramework)'=='netcoreapp3.1'">
    <PackageReference Include="Microsoft.NET.Test.Sdk" Version="16.11.0" />
  </ItemGroup>
  <ItemGroup>
    <Compile Remove="DateFormatter\AbsoluteTimeDateFormatterTest.cs" />
    <Compile Remove="Hierarchy\XmlHierarchyConfiguratorTest.cs" />
=======
  <ItemGroup Condition="'$(TargetFramework)'=='net8.0'">
    <PackageReference Include="NUnit3TestAdapter" Version="4.5.0" />
    <PackageReference Include="Microsoft.NET.Test.Sdk" Version="17.9.0" />
>>>>>>> 04e14cd8
  </ItemGroup>
  <Import Project="../MonoForFramework.targets" />
</Project><|MERGE_RESOLUTION|>--- conflicted
+++ resolved
@@ -55,35 +55,17 @@
       <IncludeAssets>runtime; build; native; contentfiles; analyzers; buildtransitive</IncludeAssets>
     </PackageReference>
     <PackageReference Include="NUnit" Version="3.14.0" />
-<<<<<<< HEAD
     <PackageReference Include="NExpect" Version="1.0.273" />
     <PackageReference Include="NUnit3TestAdapter" Version="3.17.0" />
-=======
->>>>>>> 04e14cd8
     <PackageReference Include="Quackers.TestLogger" Version="1.0.24" />
   </ItemGroup>
   <ItemGroup Condition="'$(TargetFramework)'=='net462'">
     <Reference Include="System.Configuration" />
     <Reference Include="System.Runtime.Remoting" />
   </ItemGroup>
-<<<<<<< HEAD
-  <ItemGroup Condition="'$(TargetFramework)'=='netcoreapp1.0'">
-    <PackageReference Include="Microsoft.NET.Test.Sdk" Version="16.11.0" />
-  </ItemGroup>
-  <ItemGroup Condition="'$(TargetFramework)'=='netcoreapp2.1'">
-    <PackageReference Include="Microsoft.NET.Test.Sdk" Version="16.11.0" />
-  </ItemGroup>
-  <ItemGroup Condition="'$(TargetFramework)'=='netcoreapp3.1'">
-    <PackageReference Include="Microsoft.NET.Test.Sdk" Version="16.11.0" />
-  </ItemGroup>
-  <ItemGroup>
-    <Compile Remove="DateFormatter\AbsoluteTimeDateFormatterTest.cs" />
-    <Compile Remove="Hierarchy\XmlHierarchyConfiguratorTest.cs" />
-=======
   <ItemGroup Condition="'$(TargetFramework)'=='net8.0'">
     <PackageReference Include="NUnit3TestAdapter" Version="4.5.0" />
     <PackageReference Include="Microsoft.NET.Test.Sdk" Version="17.9.0" />
->>>>>>> 04e14cd8
   </ItemGroup>
   <Import Project="../MonoForFramework.targets" />
 </Project>