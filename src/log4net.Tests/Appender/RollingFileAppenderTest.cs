--- conflicted
+++ resolved
@@ -1921,62 +1921,12 @@
     /// <summary>
     /// Ensures that no problems result from creating and then closing the appender
     /// when it has not also been initialized with ActivateOptions().
-<<<<<<< HEAD
-=======
     /// </summary>
     [Test]
     public void TestCreateCloseNoActivateOptions()
     {
       var appender = new RollingFileAppender();
       appender.Close();
-    }
-
-    /// <summary>
-    /// 
-    /// </summary>
-    [Test,
-     Ignore("Not Implemented: Want to test counted files limited up, to see that others are ?? ignored? deleted?")]
-    public void TestInitialization3()
-    {
-    }
-
-    /// <summary>
-    /// 
-    /// </summary>
-    [Test,
-     Ignore(
-         "Not Implemented: Want to test counted files limited down, to see that others are ?? ignored? deleted?")]
-    public void TestInitialization4()
-    {
-    }
-
-    /// <summary>
-    /// 
-    /// </summary>
-    [Test,
-     Ignore("Not Implemented: Want to test dated files with a limit, to see that others are ?? ignored? deleted?")]
-    public void TestInitialization5()
-    {
-    }
-
-    /// <summary>
-    /// 
-    /// </summary>
-    [Test,
-     Ignore("Not Implemented: Want to test dated files with no limit, to see that others are ?? ignored? deleted?")]
-    public void TestInitialization6()
-    {
-    }
-
-    /// <summary>
-    /// 
->>>>>>> 9282c95f
-    /// </summary>
-    [Test]
-    public void TestCreateCloseNoActivateOptions()
-    {
-        var appender = new RollingFileAppender();
-        appender.Close();
     }
 
     //
