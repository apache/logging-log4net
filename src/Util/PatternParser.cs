--- conflicted
+++ resolved
@@ -336,11 +336,7 @@
 				PatternConverter pc = null;
 				try
 				{
-<<<<<<< HEAD
-					pc = (PatternConverter)Activator.CreateInstance(converterInfo.Type);
-=======
                     pc = (PatternConverter)LoggerManager.GetService(converterInfo.Type);
->>>>>>> 2da97f13
 				}
 				catch(Exception createInstanceEx)
 				{
