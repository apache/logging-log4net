<?xml version="1.0"?>
<!--
Licensed to the Apache Software Foundation (ASF) under one or more
contributor license agreements.  See the NOTICE file distributed with
this work for additional information regarding copyright ownership.
The ASF licenses this file to You under the Apache License, Version 2.0
(the "License"); you may not use this file except in compliance with
the License.  You may obtain a copy of the License at

     http://www.apache.org/licenses/LICENSE-2.0

Unless required by applicable law or agreed to in writing, software
distributed under the License is distributed on an "AS IS" BASIS,
WITHOUT WARRANTIES OR CONDITIONS OF ANY KIND, either express or implied.
See the License for the specific language governing permissions and
limitations under the License.
-->
<document>
  <properties>
    <title>Download Apache log4net</title>
  </properties>

  <body>
    <section name="Download Apache log4net&#x2122;">

      <p>Apache log4net is distributed under the <a href="http://www.apache.org/licenses/LICENSE-2.0.html">Apache License, version 2.0</a>.</p>

      <p>Starting with log4net 1.2.11 log4net is available as source only or binary only release.</p>

      <p>Users who download the ZIP files to Windows may need to unblock the archive (right click on the ZIP and press the "Unblock" button) before extracting it.</p>

    </section>

<<<<<<< HEAD
    <section name="log4net 3.0.0">
=======
    <section name="log4net 2.0.17">
>>>>>>> 0c3bb117

      <subsection name="Source">
        <table>
          <tr>
<<<<<<< HEAD
            <td><a href="https://downloads.apache.org/logging/log4net/source/apache-log4net-source-3.0.0.zip">apache-log4net-source-3.0.0.zip</a></td>
            <td><a href="https://downloads.apache.org/logging/log4net/source/apache-log4net-source-3.0.0.zip.sha512">sha512</a></td>
            <td><a href="https://downloads.apache.org/logging/log4net/source/apache-log4net-source-3.0.0.zip.asc">pgp</a></td>
=======
            <td><a href="https://downloads.apache.org/logging/log4net/source/apache-log4net-source-2.0.17.zip">apache-log4net-source-2.0.17.zip</a></td>
            <td><a href="https://downloads.apache.org/logging/log4net/source/apache-log4net-source-2.0.17.zip.sha512">sha512</a></td>
            <td><a href="https://downloads.apache.org/logging/log4net/source/apache-log4net-source-2.0.17.zip.asc">pgp</a></td>
>>>>>>> 0c3bb117
          </tr>
        </table>
      </subsection>

      <subsection name="Binaries">
        <p>Binaries are available in a zip file or nupkg, which is also available from <a href="https://www.nuget.org/packages/log4net/">nuget.org</a></p>
        <table>
          <tr>
<<<<<<< HEAD
            <td><a href="https://downloads.apache.org/logging/log4net/binaries/apache-log4net-binaries-3.0.0.zip">log4net-binaries-3.0.0.zip</a></td>
            <td><a href="https://downloads.apache.org/logging/log4net/binaries/apache-log4net-binaries-3.0.0.zip.sha512">sha512</a></td>
            <td><a href="https://downloads.apache.org/logging/log4net/binaries/apache-log4net-binaries-3.0.0.zip.asc">pgp</a></td>
          </tr>
          <tr>
            <td><a href="https://downloads.apache.org/logging/log4net/binaries/apache-log4net.3.0.0.nupkg">log4net-3.0.0.nupkg</a></td>
            <td><a href="https://downloads.apache.org/logging/log4net/binaries/apache-log4net.3.0.0.nupkg.sha512">sha512</a></td>
            <td><a href="https://downloads.apache.org/logging/log4net/binaries/apache-log4net.3.0.0.nupkg.asc">pgp</a></td>
=======
            <td><a href="https://downloads.apache.org/logging/log4net/binaries/apache-log4net-binaries-2.0.17.zip">log4net-binaries-2.0.17.zip</a></td>
            <td><a href="https://downloads.apache.org/logging/log4net/binaries/apache-log4net-binaries-2.0.17.zip.sha512">sha512</a></td>
            <td><a href="https://downloads.apache.org/logging/log4net/binaries/apache-log4net-binaries-2.0.17.zip.asc">pgp</a></td>
          </tr>
          <tr>
            <td><a href="https://downloads.apache.org/logging/log4net/binaries/apache-log4net.2.0.17.nupkg">log4net-2.0.17.nupkg</a></td>
            <td><a href="https://downloads.apache.org/logging/log4net/binaries/apache-log4net.2.0.17.nupkg.sha512">sha512</a></td>
            <td><a href="https://downloads.apache.org/logging/log4net/binaries/apache-log4net.2.0.17.nupkg.asc">pgp</a></td>
>>>>>>> 0c3bb117
          </tr>
        </table>
      </subsection>

    </section>

    <section name="Keys">
        <p>The <a href="http://www.apache.org/dist/logging/log4net/KEYS">KEYS</a> link links to the code signing keys used to sign the product.
        The <code>PGP</code> link downloads the OpenPGP compatible signature from our main site.</p>
    </section>

    <section name="Archives">
      <p>Release 1.2.11 and all more recent releases are available
      from the Apache Software Foundation's <a
      href="http://archive.apache.org/dist/logging/log4net/">distribution
      archive</a>.</p>

      <p>The 1.2.10 and 1.2.9 releases have been created while log4net
      was still undergoing incubation and those releases are available
      from the <a href="http://archive.apache.org/dist/incubator/log4net/">distribution archive</a>
      for the Incubator project.</p>

      <p>Previous releases of log4net are available from the
      <a href="http://sourceforge.net/project/showfiles.php?group_id=31983&amp;release_id=171808">SourceForge Project Site</a>.</p>
    </section>
  </body>

  <section name="Verify Releases">

    <p>It is essential that you verify the integrity of the downloaded files using the GPG signature.</p>

    <p>Please read <a
    href="http://httpd.apache.org/dev/verification.html">Verifying Apache HTTP Server Releases</a> for more information on why you should verify our releases.
    The PGP keys used to sign our distributions are part of the <a href="http://www.apache.org/dist/logging/log4net/KEYS">KEYS file</a>.</p>
  </section>
</document><|MERGE_RESOLUTION|>--- conflicted
+++ resolved
@@ -16,99 +16,78 @@
 limitations under the License.
 -->
 <document>
-  <properties>
-    <title>Download Apache log4net</title>
-  </properties>
+    <properties>
+        <title>Download Apache log4net</title>
+    </properties>
 
-  <body>
-    <section name="Download Apache log4net&#x2122;">
+    <body>
+        <section name="Download Apache log4net&#x2122;">
 
-      <p>Apache log4net is distributed under the <a href="http://www.apache.org/licenses/LICENSE-2.0.html">Apache License, version 2.0</a>.</p>
+            <p>Apache log4net is distributed under the <a href="http://www.apache.org/licenses/LICENSE-2.0.html">Apache License, version 2.0</a>.</p>
 
-      <p>Starting with log4net 1.2.11 log4net is available as source only or binary only release.</p>
+            <p>Starting with log4net 1.2.11 log4net is available as source only or binary only release.</p>
 
-      <p>Users who download the ZIP files to Windows may need to unblock the archive (right click on the ZIP and press the "Unblock" button) before extracting it.</p>
+            <p>Users who download the ZIP files to Windows may need to unblock the archive (right click on the ZIP and press the "Unblock" button) before extracting it.</p>
 
+        </section>
+
+        <section name="log4net 3.0.0">
+
+            <subsection name="Source">
+                <table>
+                    <tr>
+                        <td><a href="https://downloads.apache.org/logging/log4net/source/apache-log4net-source-3.0.0.zip">apache-log4net-source-3.0.0.zip</a></td>
+                        <td><a href="https://downloads.apache.org/logging/log4net/source/apache-log4net-source-3.0.0.zip.sha512">sha512</a></td>
+                        <td><a href="https://downloads.apache.org/logging/log4net/source/apache-log4net-source-3.0.0.zip.asc">pgp</a></td>
+                    </tr>
+                </table>
+            </subsection>
+
+            <subsection name="Binaries">
+                <p>Binaries are available in a zip file or nupkg, which is also available from <a href="https://www.nuget.org/packages/log4net/">nuget.org</a></p>
+                <table>
+                    <tr>
+                        <td><a href="https://downloads.apache.org/logging/log4net/binaries/apache-log4net-binaries-3.0.0.zip">log4net-binaries-3.0.0.zip</a></td>
+                        <td><a href="https://downloads.apache.org/logging/log4net/binaries/apache-log4net-binaries-3.0.0.zip.sha512">sha512</a></td>
+                        <td><a href="https://downloads.apache.org/logging/log4net/binaries/apache-log4net-binaries-3.0.0.zip.asc">pgp</a></td>
+                    </tr>
+                    <tr>
+                        <td><a href="https://downloads.apache.org/logging/log4net/binaries/apache-log4net.3.0.0.nupkg">log4net-3.0.0.nupkg</a></td>
+                        <td><a href="https://downloads.apache.org/logging/log4net/binaries/apache-log4net.3.0.0.nupkg.sha512">sha512</a></td>
+                        <td><a href="https://downloads.apache.org/logging/log4net/binaries/apache-log4net.3.0.0.nupkg.asc">pgp</a></td>
+                    </tr>
+                </table>
+            </subsection>
+
+        </section>
+
+        <section name="Keys">
+            <p>The <a href="http://www.apache.org/dist/logging/log4net/KEYS">KEYS</a> link links to the code signing keys used to sign the product.
+                The <code>PGP</code> link downloads the OpenPGP compatible signature from our main site.</p>
+        </section>
+
+        <section name="Archives">
+            <p>Release 1.2.11 and all more recent releases are available
+                from the Apache Software Foundation's <a
+                        href="http://archive.apache.org/dist/logging/log4net/">distribution
+                    archive</a>.</p>
+
+            <p>The 1.2.10 and 1.2.9 releases have been created while log4net
+                was still undergoing incubation and those releases are available
+                from the <a href="http://archive.apache.org/dist/incubator/log4net/">distribution archive</a>
+                for the Incubator project.</p>
+
+            <p>Previous releases of log4net are available from the
+                <a href="http://sourceforge.net/project/showfiles.php?group_id=31983&amp;release_id=171808">SourceForge Project Site</a>.</p>
+        </section>
+    </body>
+
+    <section name="Verify Releases">
+
+        <p>It is essential that you verify the integrity of the downloaded files using the GPG signature.</p>
+
+        <p>Please read <a
+                href="http://httpd.apache.org/dev/verification.html">Verifying Apache HTTP Server Releases</a> for more information on why you should verify our releases.
+            The PGP keys used to sign our distributions are part of the <a href="http://www.apache.org/dist/logging/log4net/KEYS">KEYS file</a>.</p>
     </section>
-
-<<<<<<< HEAD
-    <section name="log4net 3.0.0">
-=======
-    <section name="log4net 2.0.17">
->>>>>>> 0c3bb117
-
-      <subsection name="Source">
-        <table>
-          <tr>
-<<<<<<< HEAD
-            <td><a href="https://downloads.apache.org/logging/log4net/source/apache-log4net-source-3.0.0.zip">apache-log4net-source-3.0.0.zip</a></td>
-            <td><a href="https://downloads.apache.org/logging/log4net/source/apache-log4net-source-3.0.0.zip.sha512">sha512</a></td>
-            <td><a href="https://downloads.apache.org/logging/log4net/source/apache-log4net-source-3.0.0.zip.asc">pgp</a></td>
-=======
-            <td><a href="https://downloads.apache.org/logging/log4net/source/apache-log4net-source-2.0.17.zip">apache-log4net-source-2.0.17.zip</a></td>
-            <td><a href="https://downloads.apache.org/logging/log4net/source/apache-log4net-source-2.0.17.zip.sha512">sha512</a></td>
-            <td><a href="https://downloads.apache.org/logging/log4net/source/apache-log4net-source-2.0.17.zip.asc">pgp</a></td>
->>>>>>> 0c3bb117
-          </tr>
-        </table>
-      </subsection>
-
-      <subsection name="Binaries">
-        <p>Binaries are available in a zip file or nupkg, which is also available from <a href="https://www.nuget.org/packages/log4net/">nuget.org</a></p>
-        <table>
-          <tr>
-<<<<<<< HEAD
-            <td><a href="https://downloads.apache.org/logging/log4net/binaries/apache-log4net-binaries-3.0.0.zip">log4net-binaries-3.0.0.zip</a></td>
-            <td><a href="https://downloads.apache.org/logging/log4net/binaries/apache-log4net-binaries-3.0.0.zip.sha512">sha512</a></td>
-            <td><a href="https://downloads.apache.org/logging/log4net/binaries/apache-log4net-binaries-3.0.0.zip.asc">pgp</a></td>
-          </tr>
-          <tr>
-            <td><a href="https://downloads.apache.org/logging/log4net/binaries/apache-log4net.3.0.0.nupkg">log4net-3.0.0.nupkg</a></td>
-            <td><a href="https://downloads.apache.org/logging/log4net/binaries/apache-log4net.3.0.0.nupkg.sha512">sha512</a></td>
-            <td><a href="https://downloads.apache.org/logging/log4net/binaries/apache-log4net.3.0.0.nupkg.asc">pgp</a></td>
-=======
-            <td><a href="https://downloads.apache.org/logging/log4net/binaries/apache-log4net-binaries-2.0.17.zip">log4net-binaries-2.0.17.zip</a></td>
-            <td><a href="https://downloads.apache.org/logging/log4net/binaries/apache-log4net-binaries-2.0.17.zip.sha512">sha512</a></td>
-            <td><a href="https://downloads.apache.org/logging/log4net/binaries/apache-log4net-binaries-2.0.17.zip.asc">pgp</a></td>
-          </tr>
-          <tr>
-            <td><a href="https://downloads.apache.org/logging/log4net/binaries/apache-log4net.2.0.17.nupkg">log4net-2.0.17.nupkg</a></td>
-            <td><a href="https://downloads.apache.org/logging/log4net/binaries/apache-log4net.2.0.17.nupkg.sha512">sha512</a></td>
-            <td><a href="https://downloads.apache.org/logging/log4net/binaries/apache-log4net.2.0.17.nupkg.asc">pgp</a></td>
->>>>>>> 0c3bb117
-          </tr>
-        </table>
-      </subsection>
-
-    </section>
-
-    <section name="Keys">
-        <p>The <a href="http://www.apache.org/dist/logging/log4net/KEYS">KEYS</a> link links to the code signing keys used to sign the product.
-        The <code>PGP</code> link downloads the OpenPGP compatible signature from our main site.</p>
-    </section>
-
-    <section name="Archives">
-      <p>Release 1.2.11 and all more recent releases are available
-      from the Apache Software Foundation's <a
-      href="http://archive.apache.org/dist/logging/log4net/">distribution
-      archive</a>.</p>
-
-      <p>The 1.2.10 and 1.2.9 releases have been created while log4net
-      was still undergoing incubation and those releases are available
-      from the <a href="http://archive.apache.org/dist/incubator/log4net/">distribution archive</a>
-      for the Incubator project.</p>
-
-      <p>Previous releases of log4net are available from the
-      <a href="http://sourceforge.net/project/showfiles.php?group_id=31983&amp;release_id=171808">SourceForge Project Site</a>.</p>
-    </section>
-  </body>
-
-  <section name="Verify Releases">
-
-    <p>It is essential that you verify the integrity of the downloaded files using the GPG signature.</p>
-
-    <p>Please read <a
-    href="http://httpd.apache.org/dev/verification.html">Verifying Apache HTTP Server Releases</a> for more information on why you should verify our releases.
-    The PGP keys used to sign our distributions are part of the <a href="http://www.apache.org/dist/logging/log4net/KEYS">KEYS file</a>.</p>
-  </section>
 </document>