--- conflicted
+++ resolved
@@ -16,296 +16,18 @@
 limitations under the License.
 -->
 <document>
-  <properties>
-    <author email="nicko at apache dot org">Nicko Cadell</author>
-    <title>Apache log4net: Examples</title>
-  </properties>
+    <properties>
+        <author email="nicko at apache dot org">Nicko Cadell</author>
+        <title>Apache log4net: Examples</title>
+    </properties>
 
-<<<<<<< HEAD
-  <properties>
-    <author email="nicko at apache dot org">Nicko Cadell</author>
-    <title>Apache log4net: Examples</title>
-  </properties>
+    <meta name="keywords" content="log4net examples, log4net" />
 
-  <meta name="keywords" content="log4net examples, log4net" />
-
-  <body>
-    <section id="main" name="Apache log4net&#x2122; Examples">
-
-      <section id="overview" name="Overview">
-        <p>
-          <strong>
-            The following examples are only available in the log4net source download, not
-            on-line. To obtain the examples <a href="../download_log4net.cgi">download</a> the log4net source release.
-          </strong>
-        </p>
-      </section>
-
-      <section id="building" name="Building Examples">
-
-        <section id="building-vsnet" name="Visual Studio .NET">
-          <p>
-            There are Visual Studio project files
-            The solution files for C# and VB are in the examples\net\2.0
-            folder.
-          </p>
+    <body>
+        <section id="main" name="Apache log4net&#x2122; Examples">
+            <p>
+                The examples can be found at <a href="https://github.com/apache/logging-log4net/tree/master/examples">examples</a>
+            </p>
         </section>
-      </section>
-
-      <section id="examples" name="Examples">
-
-        <section id="consoleapp" name="Tutorial - ConsoleApp">
-          <p>
-            ConsoleApp shows how to write a simple console application that initializes
-            logging and logs various events.
-          </p>
-          <p>
-            This example is available for the following platforms and languages. If a version
-            is not available for your chosen platform and language combination then select the
-            nearest platform for the appropriate language.
-          </p>
-          <p>
-            To run this example execute <span class="code">ConsoleApp.exe</span> from the build output directory.
-          </p>
-        </section>
-
-        <section id="webapp" name="Tutorial - WebApp">
-          <p>
-            ConsoleApp shows how to write a simple ASP.NET web application that initializes
-            logging and logs various events.
-          </p>
-          <p>
-            This example is available for the following platforms and languages. If a version
-            is not available for your chosen platform and language combination then select the
-            nearest platform for the appropriate language.
-          </p>
-          <p>
-            To run this example you need to have an ASP.NET container application to
-            host the web application, for example IIS. In IIS create a new virtual
-            directory pointing to the WebApp src directory. Configure IIS to recognize
-            this virtual directory as an application. Open up a web browser, navigate to
-            the virtual directory and to the <span class="code">WebForm1.aspx</span> page within it.
-          </p>
-        </section>
-
-        <section id="remotingclient" name="Remoting - RemotingClient">
-          <p>
-            The RemotingClient application is a simple console application that configures
-            log4net with the RemotingAppender. This appender will attempt to deliver the
-            logging events to a remoting listener. This example should be run in conjunction
-            with the RemotingServer.
-          </p>
-          <p>
-            This example is available for the following platforms and languages. If a version
-            is not available for your chosen platform and language combination then select the
-            nearest platform for the appropriate language.
-          </p>
-          <p>
-            To run this example execute <span class="code">RemotingClient.exe</span> from the build output directory.
-          </p>
-        </section>
-
-        <section id="remotingserver" name="Remoting - RemotingServer">
-          <p>
-            The RemotingServer application is a simple console application that listens for
-            logging events from a remote RemotingAppender and then logs them through the
-            local log4net instance. This example should be run in conjunction
-            with the RemotingClient.
-          </p>
-          <p>
-            This example is available for the following platforms and languages. If a version
-            is not available for your chosen platform and language combination then select the
-            nearest platform for the appropriate language.
-          </p>
-          <p>
-            To run this example execute <span class="code">RemotingServer.exe</span> from the build output directory.
-            While this process is running execute the <span class="code">RemotingClient.exe</span> program on
-            the same machine. The logging events from the client are transferred to the server.
-          </p>
-        </section>
-
-        <section id="rep-simple" name="Repository - SimpleModule">
-          <p>
-            The SimpleModule is a class library that is intended to be used as part of
-            the SimpleApp example,
-            This class library uses the <span class="code">log4net.Config.Repository</span>
-            attribute to create a separate configuration space from other assemblies.
-          </p>
-          <p>
-            This example is available for the following platforms and languages. If a version
-            is not available for your chosen platform and language combination then select the
-            nearest platform for the appropriate language.
-          </p>
-          <p>
-            This library is intended to be used as part of the SimpleApp example.
-          </p>
-        </section>
-
-        <section id="rep-shared" name="Repository - SharedModule">
-          <p>
-            The SharedModule is a class library that is intended to be used as part of
-            the SimpleApp example,
-            This class library uses log4net but does not attempt to configure logging.
-          </p>
-          <p>
-            This example is available for the following platforms and languages. If a version
-            is not available for your chosen platform and language combination then select the
-            nearest platform for the appropriate language.
-          </p>
-          <p>
-            This library is intended to be used as part of the SimpleApp example.
-          </p>
-        </section>
-
-        <section id="rep-app" name="Repository - SimpleApp">
-          <p>
-            The SimpleApp example uses the SimpleModule and SharedModule to demonstrate
-            the ways in which multiple assemblies within the same process may be
-            separately configured.
-          </p>
-          <p>
-            This example is available for the following platforms and languages. If a version
-            is not available for your chosen platform and language combination then select the
-            nearest platform for the appropriate language.
-          </p>
-          <p>
-            To run this example execute <span class="code">SimpleApp.exe</span> from the build output directory.
-          </p>
-        </section>
-
-        <section id="eventidlogapp" name="Extensibility - EventIDLogApp">
-          <p>
-            The EventIDLogApp example demonstrates using the log4net.Ext.EventID extension.
-            The extension needs to be built separately from the
-            <span class="code">extensions\net\1.0\log4net.Ext.EventID</span> directory.
-          </p>
-          <p>
-            This example is available for the following platforms and languages. If a version
-            is not available for your chosen platform and language combination then select the
-            nearest platform for the appropriate language.
-          </p>
-          <p>
-            To run this example execute <span class="code">EventIDLogApp.exe</span> from the build output directory.
-          </p>
-        </section>
-
-        <section id="tracelogapp" name="Extensibility - TraceLogApp">
-          <p>
-            The TraceLogApp example demonstrates using the log4net.Ext.Trace extension.
-            The extension needs to be built separately from the
-            <span class="code">extensions\net\1.0\log4net.Ext.Trace</span> directory.
-          </p>
-          <p>
-            This example is available for the following platforms and languages. If a version
-            is not available for your chosen platform and language combination then select the
-            nearest platform for the appropriate language.
-          </p>
-          <p>
-            To run this example execute <span class="code">TraceLogApp.exe</span> from the build output directory.
-          </p>
-        </section>
-
-        <section id="sampleappenders" name="SampleAppenders">
-          <p>
-            This project includes the following example appenders.
-          </p>
-          <ul>
-            <li>
-              AsyncAppender
-            </li>
-            <li>
-              FastDbAppender
-            </li>
-            <li>
-              FireEventAppender
-            </li>
-            <li>
-              MessageBoxAppender
-            </li>
-            <li>
-              MessageObjectExpanderAppender
-            </li>
-            <li>
-              MsmqAppender
-            </li>
-            <li>
-              PatternFileAppender
-            </li>
-            <li>
-              SimpleSmtpAppender
-            </li>
-          </ul>
-          <p>
-            This example is available for the following platforms and languages. If a version
-            is not available for your chosen platform and language combination then select the
-            nearest platform for the appropriate language.
-          </p>
-          <p>
-            To run this example execute <span class="code">SampleAppendersApp.exe</span> from the build output directory.
-          </p>
-        </section>
-
-        <section id="samplelayouts" name="SampleLayouts">
-          <p>
-            This project includes the following example layouts.
-          </p>
-          <ul>
-            <li>
-              ForwardingLayout
-            </li>
-            <li>
-              LineWrappingLayout
-            </li>
-          </ul>
-          <p>
-            This example is available for the following platforms and languages. If a version
-            is not available for your chosen platform and language combination then select the
-            nearest platform for the appropriate language.
-          </p>
-          <p>
-            To run this example execute <span class="code">SampleLayoutsApp.exe</span> from the build output directory.
-          </p>
-        </section>
-
-        <section id="perf-notlogging" name="Performance - NotLogging">
-          <p>
-            The NotLogging example benchmarks the performance of log4net logging statements in
-            user code in various scenarios including when logging is disabled.
-          </p>
-          <p>
-            This example is available for the following platforms and languages. If a version
-            is not available for your chosen platform and language combination then select the
-            nearest platform for the appropriate language.
-          </p>
-          <p>
-          </p>
-        </section>
-
-        <section id="wmiappender" name="WmiAppender">
-          <p>
-            The WmiAppender sample shows an example appender that fires events through
-            Windows Management Instrumentation.
-          </p>
-          <p>
-            This example is available for the following platforms and languages. If a version
-            is not available for your chosen platform and language combination then select the
-            nearest platform for the appropriate language.
-          </p>
-          <p>
-          </p>
-        </section>
-
-      </section>
-
-=======
-  <meta name="keywords" content="log4net examples, log4net" />
-  
-  <body>
-    <section id="main" name="Apache log4net&#x2122; Examples">
-      <p>
-        The examples can be found at <a href="https://github.com/apache/logging-log4net/tree/master/examples">examples</a>
-      </p>
->>>>>>> 0c3bb117
-    </section>
-  </body>
+    </body>
 </document>